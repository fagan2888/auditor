import attr
<<<<<<< HEAD
from typing import Dict, List, Optional, Sequence, Iterator, Callable, Collection, Tuple, cast, TYPE_CHECKING
=======
from typing import Dict, List, Optional, Sequence, Iterator, Callable, Collection, TYPE_CHECKING
>>>>>>> be87587b
import itertools
import logging
import decimal

from ..base import Rule, BaseQueryRule
from ..base.query import QuerySource
from ..limit import LimitSet
from ..clause import load_clause, Clause, SingleClause, OrClause, AndClause
from ..data.clausable import Clausable
from ..solution.query import QuerySolution
from ..constants import Constants
from ..ncr import ncr
from ..operator import Operator
from ..data import CourseInstance
from .assertion import AssertionRule

if TYPE_CHECKING:
    from ..context import RequirementContext

logger = logging.getLogger(__name__)


@attr.s(cache_hash=True, slots=True, kw_only=True, frozen=True, auto_attribs=True)
class QueryRule(Rule, BaseQueryRule):
    @staticmethod
    def can_load(data: Dict) -> bool:
        if "from" in data:
            return True
        return False

    @staticmethod
    def load(data: Dict, *, c: Constants, path: List[str]) -> 'QueryRule':
        path = [*path, f".query"]

        where = data.get("where", None)
        if where is not None:
            where = load_clause(where, c)

        limit = LimitSet.load(data=data.get("limit", None), c=c)

        if 'limits' in data:
            raise ValueError(f'the key is "limit", not "limits": {data}')

        assertions: List[AssertionRule] = []
        if "assert" in data:
            assertions = [AssertionRule.load({'assert': data["assert"]}, c=c, path=[*path, ".assertions", "[0]"])]
        elif "all" in data:
            assertions = [AssertionRule.load(d, c=c, path=[*path, ".assertions", f"[{i}]"]) for i, d in enumerate(data["all"])]
        else:
            raise ValueError(f'you must have either an assert: or an all: key in {data}')

        if 'assert' in data and 'all' in data:
            raise ValueError(f'you cannot have both assert: and all: keys; {data}')

        allowed_keys = set(['where', 'limit', 'claim', 'assert', 'all', 'allow_claimed', 'from', 'load_potentials'])
        given_keys = set(data.keys())
        assert given_keys.difference(allowed_keys) == set(), f"expected set {given_keys.difference(allowed_keys)} to be empty (at {path})"

        return QueryRule(
            source=QuerySource(data['from']),
            assertions=tuple(assertions),
            limit=limit,
            where=where,
            allow_claimed=data.get('allow_claimed', False),
            attempt_claims=data.get('claim', True),
            load_potentials=data.get('load_potentials', True),
            path=tuple(path),
            inserted=tuple(),
        )

    def validate(self, *, ctx: 'RequirementContext') -> None:
        if self.assertions:
            for a in self.assertions:
                a.validate(ctx=ctx)

    def get_requirement_names(self) -> List[str]:
        return []

    def get_data(self, *, ctx: 'RequirementContext') -> Sequence[Clausable]:
        if self.source is QuerySource.Courses:
            return ctx.transcript()

        elif self.source is QuerySource.Areas:
            return list(ctx.areas)

        else:
            logger.info("%s not yet implemented", self.source)
            return []

    def solutions(self, *, ctx: 'RequirementContext', depth: Optional[int] = None) -> Iterator[QuerySolution]:  # noqa: C901
        if ctx.get_waive_exception(self.path):
            logger.debug("forced override on %s", self.path)
            yield QuerySolution.from_rule(rule=self, output=tuple(), overridden=True)
            return

        data = self.get_data(ctx=ctx)
        assert len(self.assertions) > 0

        if self.where is not None:
            logger.debug("%s clause: %s", self.path, self.where)
            logger.debug("%s before filter: %s item(s)", self.path, len(data))

            data = [item for item in data if self.where.apply(item)]

            logger.debug("%s after filter: %s item(s)", self.path, len(data))

        did_iter = False
        for item_set in self.limit.limited_transcripts(data):
            item_set = tuple(sorted(item_set))

            if self.attempt_claims is False:
                did_iter = True
                if self.source is QuerySource.Courses:
                    only_completed = tuple(c for c in item_set if isinstance(c, CourseInstance) and c.is_in_progress is False)
                    yield QuerySolution.from_rule(rule=self, output=only_completed)

                yield QuerySolution.from_rule(rule=self, output=item_set)
                continue

            for combo in iterate_item_set(item_set, rule=self):
                did_iter = True
                yield QuerySolution.from_rule(output=combo, rule=self)

        if not did_iter:
            # be sure we always yield something
            logger.debug("%s did not yield anything; yielding empty collection", self.path)
            yield QuerySolution.from_rule(rule=self, output=tuple())

    def estimate(self, *, ctx: 'RequirementContext') -> int:
        data = self.get_data(ctx=ctx)

        if self.where is not None:
            data = [item for item in data if self.where.apply(item)]

        did_iter = False
        iterations = 0
        for item_set in self.limit.limited_transcripts(data):
            if self.attempt_claims is False:
                iterations += 1
                continue

            if has_assertion(self.assertions, key=get_simple_count_clauses):
                assertion = get_largest_simple_count_assertion(self.assertions)
                if assertion is None:
                    raise Exception('has_simple_count_assertion and get_largest_simple_count_assertion disagreed')
                for n in assertion.input_size_range(maximum=len(item_set)):
                    iterations += ncr(len(item_set), n)
            else:
                for n in range(1, len(item_set) + 1):
                    iterations += ncr(len(item_set), n)

        if not did_iter:
            iterations += 1

        logger.debug('QueryRule.estimate: %s', iterations)

        return iterations

    def has_potential(self, *, ctx: 'RequirementContext') -> bool:
        if self._has_potential(ctx=ctx):
            logger.debug('%s has potential: yes', self.path)
            return True
        else:
            logger.debug('%s has potential: no', self.path)
            return False

    def _has_potential(self, *, ctx: 'RequirementContext') -> bool:
        if ctx.has_exception(self.path):
            return True

        if has_assertion(self.assertions, key=get_lt_clauses):
            return True

        if has_assertion(self.assertions, key=get_at_least_0_clauses):
            return True

        if self.where is None:
            return len(self.get_data(ctx=ctx)) > 0

        return any(self.where.apply(item) for item in self.get_data(ctx=ctx))

    def all_matches(self, *, ctx: 'RequirementContext') -> Collection['Clausable']:
        matches = list(self.get_data(ctx=ctx))

        if self.where is not None:
            matches = [item for item in matches if self.where.apply(item)]

        for insert in ctx.get_insert_exceptions(self.path):
            matches.append(ctx.forced_course_by_clbid(insert.clbid))

        return matches

    def is_always_disjoint(self) -> bool:
        return self.allow_claimed is True and self.attempt_claims is False


def has_assertion(assertions: Sequence[AssertionRule], key: Callable[[SingleClause], Iterator[Clause]]) -> bool:
    if not assertions:
        return False

    for assertion in assertions:
        if assertion.where is not None:
            continue
        if has_clause(assertion.assertion, key=key):
            return True

    return False


def has_clause(clause: Clause, key: Callable[[SingleClause], Iterator[Clause]]) -> bool:
    if isinstance(clause, SingleClause):
        try:
            next(key(clause))
            return True
        except StopIteration:
            return False
    elif isinstance(clause, OrClause) or isinstance(clause, AndClause):
        return any(has_clause(c, key) for c in clause.children)


def get_clause_by(clause: Clause, key: Callable[[SingleClause], bool]) -> Iterator[SingleClause]:
    if isinstance(clause, SingleClause) and key(clause):
        yield clause
    elif isinstance(clause, OrClause) or isinstance(clause, AndClause):
        for c in clause.children:
            yield from get_clause_by(c, key)


def get_simple_count_clauses(clause: Clause) -> Iterator[SingleClause]:
    yield from get_clause_by(clause, lambda c: c.key in ('count(courses)', 'count(terms)'))


def get_simple_sum_clauses(clause: Clause) -> Iterator[SingleClause]:
    yield from get_clause_by(clause, lambda c: c.key in ('sum(credits)',))


def get_lt_clauses(clause: Clause) -> Iterator[SingleClause]:
    yield from get_clause_by(clause, lambda c: c.operator in (Operator.LessThan, Operator.LessThanOrEqualTo))


def get_at_least_0_clauses(clause: Clause) -> Iterator[SingleClause]:
    yield from get_clause_by(clause, lambda c: c.operator is Operator.GreaterThanOrEqualTo and c.expected == 0)


def get_largest_simple_count_assertion(assertions: Sequence[AssertionRule]) -> Optional[SingleClause]:
    if not assertions:
        return None

    largest_clause = None
    largest_count = -1
    for assertion in assertions:
        clauses = get_simple_count_clauses(assertion.assertion)
        for clause in clauses:
            if type(clause.expected) == int and clause.expected > largest_count:
                largest_clause = clause
                largest_count = clause.expected

    return largest_clause


def get_largest_simple_sum_assertion(assertions: Sequence[AssertionRule]) -> Optional[SingleClause]:
    if not assertions:
        return None

    largest_clause = None
    largest_expected = -1
    for assertion in assertions:
        clauses = get_simple_sum_clauses(assertion.assertion)
        for clause in clauses:
            if type(clause.expected) in (int, float, decimal.Decimal) and clause.expected > largest_expected:
                largest_clause = clause
                largest_expected = clause.expected

    return largest_clause


def iterate_item_set(item_set: Collection[Clausable], *, rule: QueryRule) -> Iterator[Tuple[Clausable, ...]]:
    simple_count_assertion = get_largest_simple_count_assertion(rule.assertions)
    if simple_count_assertion is not None:
        logger.debug("%s using simple assertion mode with %s", rule.path, simple_count_assertion)
        for n in simple_count_assertion.input_size_range(maximum=len(item_set)):
            yield from itertools.combinations(item_set, n)
        return

    simple_sum_assertion = get_largest_simple_sum_assertion(rule.assertions)
    if simple_sum_assertion is not None:
        logger.debug("%s using simple-sum assertion mode with %s", rule.path, simple_sum_assertion)
        item_set_courses = cast(Sequence[CourseInstance], item_set)

        if sum(c.credits for c in item_set_courses) < simple_sum_assertion.expected:
            return

        for n in range(1, len(item_set_courses) + 1):
            for combo in itertools.combinations(item_set_courses, n):
                if sum(c.credits for c in combo) >= simple_sum_assertion.expected:
                    yield combo
        return

    logger.debug("%s not running single assertion mode", rule.path)
    for n in range(1, len(item_set) + 1):
        yield from itertools.combinations(item_set, n)<|MERGE_RESOLUTION|>--- conflicted
+++ resolved
@@ -1,9 +1,5 @@
 import attr
-<<<<<<< HEAD
 from typing import Dict, List, Optional, Sequence, Iterator, Callable, Collection, Tuple, cast, TYPE_CHECKING
-=======
-from typing import Dict, List, Optional, Sequence, Iterator, Callable, Collection, TYPE_CHECKING
->>>>>>> be87587b
 import itertools
 import logging
 import decimal
